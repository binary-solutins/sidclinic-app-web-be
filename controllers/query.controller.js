const Query = require("../models/query.model");
const User = require("../models/user.model");
const { Op } = require('sequelize');
const { emailService } = require('../services/email.services');
const sequelize = require("../config/db");

// Create a new query (User/Doctor)
exports.createQuery = async (req, res) => {
  try {
    const userId = req.user.id;
    const { title, description, category, priority, attachments, tags, isPublic } = req.body;

    // Validation
    if (!title || !description) {
      return res.status(400).json({
        status: "error",
        code: 400,
        message: "Title and description are required",
        data: null
      });
    }

    const query = await Query.create({
      userId,
      title,
      description,
      category: category || 'General',
      priority: priority || 'Medium',
      attachments: attachments || [],
      tags: tags || [],
      isPublic: isPublic || false
    });

    // Fetch the created query with user details
    const createdQuery = await Query.findByPk(query.id, {
      include: [
        {
          model: User,
          as: 'user',
          attributes: ['id', 'name', 'phone', 'role']
        }
      ]
    });

    // Send notification email to admin (optional)
    try {
      const emailData = {
        queryId: query.id,
        userName: req.user.name,
        userRole: req.user.role,
        title: query.title,
        category: query.category,
        priority: query.priority,
        description: query.description.substring(0, 200) + '...',
        dashboardUrl: `${process.env.ADMIN_URL || 'http://localhost:3000'}/admin/queries/${query.id}`
      };

      await emailService.sendAppointmentEmail(
        process.env.ADMIN_EMAIL,
        'new_query_notification',
        emailData
      );
    } catch (emailError) {
      console.error('Error sending query notification email:', emailError);
    }

    res.status(201).json({
      status: "success",
      code: 201,
      message: "Query created successfully",
      data: createdQuery
    });
  } catch (error) {
    res.status(500).json({
      status: "error",
      code: 500,
      message: "Internal Server Error",
      error: error.message,
      data: null
    });
  }
};

// Get all queries for the logged-in user
exports.getUserQueries = async (req, res) => {
  try {
    const userId = req.user.id;
    let { page = 1, limit = 10, status, category, sortBy = 'createdAt', sortOrder = 'DESC' } = req.query;

    page = parseInt(page);
    limit = parseInt(limit);
    const offset = (page - 1) * limit;

    const where = { userId };

    if (status) {
      where.status = status;
    }

    if (category) {
      where.category = category;
    }

    // Sorting - Always ensure DESC order for recent first
    let order = [];
    if (['createdAt', 'updatedAt', 'title', 'priority', 'status'].includes(sortBy)) {
      // For all fields, if ASC is requested, still add createdAt DESC as secondary sort
      if (sortOrder.toUpperCase() === 'ASC') {
        order.push([sortBy, 'ASC'], ['createdAt', 'DESC']);
      } else {
        order.push([sortBy, sortOrder.toUpperCase()]);
      }
    } else {
      order.push(['createdAt', 'DESC']);
    }

    const { count, rows: queries } = await Query.findAndCountAll({
      where,
      include: [
        {
          model: User,
          as: 'admin',
          attributes: ['id', 'name'],
          required: false
        },
        {
          model: User,
          as: 'assignedUser',
          attributes: ['id', 'name'],
          required: false
        }
      ],
      order,
      limit,
      offset
    });

    res.status(200).json({
      status: "success",
      code: 200,
      message: "User queries retrieved successfully",
      data: queries,
      pagination: {
        total: count,
        page,
        limit,
        totalPages: Math.ceil(count / limit)
      }
    });
  } catch (error) {
    res.status(500).json({
      status: "error",
      code: 500,
      message: "Internal Server Error",
      error: error.message,
      data: null
    });
  }
};

// Get query details by ID (User can only see their own queries)
exports.getQueryById = async (req, res) => {
  try {
    const { id } = req.params;
    const userId = req.user.id;
    const userRole = req.user.role;

    const where = { id };

    // Non-admin users can only see their own queries
    if (userRole !== 'admin') {
      where.userId = userId;
    }

    const query = await Query.findOne({
      where,
      include: [
        {
          model: User,
          as: 'user',
          attributes: ['id', 'name', 'phone', 'role']
        },
        {
          model: User,
          as: 'admin',
          attributes: ['id', 'name'],
          required: false
        },
        {
          model: User,
          as: 'assignedUser',
          attributes: ['id', 'name'],
          required: false
        }
      ]
    });

    if (!query) {
      return res.status(404).json({
        status: "error",
        code: 404,
        message: "Query not found",
        data: null
      });
    }

    res.status(200).json({
      status: "success",
      code: 200,
      message: "Query details retrieved successfully",
      data: query
    });
  } catch (error) {
    res.status(500).json({
      status: "error",
      code: 500,
      message: "Internal Server Error",
      error: error.message,
      data: null
    });
  }
};

// Update query (User can only update their own queries and only certain fields)
exports.updateQuery = async (req, res) => {
  try {
    const { id } = req.params;
    const userId = req.user.id;
    const { title, description, category, priority, attachments, tags, isPublic } = req.body;

    const query = await Query.findOne({
      where: { id, userId }
    });

    if (!query) {
      return res.status(404).json({
        status: "error",
        code: 404,
        message: "Query not found or you don't have permission to update it",
        data: null
      });
    }

    // Users can only update open queries
    if (query.status !== 'Open') {
      return res.status(400).json({
        status: "error",
        code: 400,
        message: "Cannot update query that is not in Open status",
        data: null
      });
    }

    const updateData = {};
    if (title) updateData.title = title;
    if (description) updateData.description = description;
    if (category) updateData.category = category;
    if (priority) updateData.priority = priority;
    if (attachments) updateData.attachments = attachments;
    if (tags) updateData.tags = tags;
    if (isPublic !== undefined) updateData.isPublic = isPublic;

    await query.update(updateData);

    const updatedQuery = await Query.findByPk(id, {
      include: [
        {
          model: User,
          as: 'user',
          attributes: ['id', 'name', 'phone', 'role']
        }
      ]
    });

    res.status(200).json({
      status: "success",
      code: 200,
      message: "Query updated successfully",
      data: updatedQuery
    });
  } catch (error) {
    res.status(500).json({
      status: "error",
      code: 500,
      message: "Internal Server Error",
      error: error.message,
      data: null
    });
  }
};

// Delete query (User can only delete their own open queries)
exports.deleteQuery = async (req, res) => {
  try {
    const { id } = req.params;
    const userId = req.user.id;

    const query = await Query.findOne({
      where: { id, userId }
    });

    if (!query) {
      return res.status(404).json({
        status: "error",
        code: 404,
        message: "Query not found or you don't have permission to delete it",
        data: null
      });
    }

    // Users can only delete open queries
    if (query.status !== 'Open') {
      return res.status(400).json({
        status: "error",
        code: 400,
        message: "Cannot delete query that is not in Open status",
        data: null
      });
    }

    await query.destroy();

    res.status(200).json({
      status: "success",
      code: 200,
      message: "Query deleted successfully",
      data: null
    });
  } catch (error) {
    res.status(500).json({
      status: "error",
      code: 500,
      message: "Internal Server Error",
      error: error.message,
      data: null
    });
  }
};

// Admin: Get all queries with advanced filtering
exports.getAllQueries = async (req, res) => {
  try {
    let {
      page = 1,
      limit = 10,
      search = '',
      status,
      category,
      priority,
      userId,
      assignedTo,
      sortBy = 'createdAt',
      sortOrder = 'DESC',
      dateFrom,
      dateTo,
      isPublic
    } = req.query;

    page = parseInt(page);
    limit = parseInt(limit);
    const offset = (page - 1) * limit;

    const where = {};
    const userWhere = {};

    if (search) {
      where[Op.or] = [
        { title: { [Op.iLike]: `%${search}%` } },
        { description: { [Op.iLike]: `%${search}%` } },
        { adminResponse: { [Op.iLike]: `%${search}%` } }
      ];
      userWhere[Op.or] = [
        { name: { [Op.iLike]: `%${search}%` } },
        { phone: { [Op.iLike]: `%${search}%` } }
      ];
    }

    if (status) where.status = status;
    if (category) where.category = category;
    if (priority) where.priority = priority;
    if (userId) where.userId = userId;
    if (assignedTo) where.assignedTo = assignedTo;
    if (isPublic !== undefined) where.isPublic = isPublic;

    // Date filtering
    if (dateFrom || dateTo) {
      where.createdAt = {};
      if (dateFrom) where.createdAt[Op.gte] = new Date(dateFrom);
      if (dateTo) where.createdAt[Op.lte] = new Date(dateTo);
    }

    // Sorting - Always ensure DESC order for recent first
    let order = [];
    if (['createdAt', 'updatedAt', 'title', 'priority', 'status', 'resolvedAt'].includes(sortBy)) {
      // For all fields, if ASC is requested, still add createdAt DESC as secondary sort
      if (sortOrder.toUpperCase() === 'ASC') {
        order.push([sortBy, 'ASC'], ['createdAt', 'DESC']);
      } else {
        order.push([sortBy, sortOrder.toUpperCase()]);
      }
    } else if (sortBy === 'userName') {
      // For userName, if ASC is requested, still add createdAt DESC as secondary sort
      if (sortOrder.toUpperCase() === 'ASC') {
        order.push([{ model: User, as: 'user' }, 'name', 'ASC'], ['createdAt', 'DESC']);
      } else {
        order.push([{ model: User, as: 'user' }, 'name', sortOrder.toUpperCase()]);
      }
    } else {
      order.push(['createdAt', 'DESC']);
    }

    const { count, rows: queries } = await Query.findAndCountAll({
      where,
      include: [
        {
          model: User,
          as: 'user',
          attributes: ['id', 'name', 'phone', 'role'],
          where: Object.keys(userWhere).length ? userWhere : undefined
        },
        {
          model: User,
          as: 'admin',
          attributes: ['id', 'name'],
          required: false
        },
        {
          model: User,
          as: 'assignedUser',
          attributes: ['id', 'name'],
          required: false
        }
      ],
      order,
      limit,
      offset
    });

    // Get statistics
    const stats = await Query.findAll({
      attributes: [
        'status',
        [sequelize.fn('COUNT', sequelize.col('id')), 'count']
      ],
      group: ['status'],
      raw: true
    });

    const statistics = {
      total: count,
      open: stats.find(s => s.status === 'Open')?.count || 0,
      inProgress: stats.find(s => s.status === 'In Progress')?.count || 0,
      resolved: stats.find(s => s.status === 'Resolved')?.count || 0,
      closed: stats.find(s => s.status === 'Closed')?.count || 0
    };

    res.status(200).json({
      status: "success",
      code: 200,
      message: "All queries retrieved successfully",
      data: queries,
      pagination: {
        total: count,
        page,
        limit,
        totalPages: Math.ceil(count / limit)
      },
      statistics
    });
  } catch (error) {
    res.status(500).json({
      status: "error",
      code: 500,
      message: "Internal Server Error",
      error: error.message,
      data: null
    });
  }
};

// Admin: Respond to query
exports.respondToQuery = async (req, res) => {
  try {
    const { id } = req.params;
    const adminId = req.user.id;
    const { adminResponse, status, assignedTo } = req.body;

    if (!adminResponse) {
      return res.status(400).json({
        status: "error",
        code: 400,
        message: "Admin response is required",
        data: null
      });
    }

    const query = await Query.findByPk(id, {
      include: [
        {
          model: User,
          as: 'user',
          attributes: ['id', 'name', 'phone', 'role']
        }
      ]
    });

    if (!query) {
      return res.status(404).json({
        status: "error",
        code: 404,
        message: "Query not found",
        data: null
      });
    }

    const updateData = {
      adminResponse,
      adminId,
      status: status || 'In Progress'
    };

    if (assignedTo) updateData.assignedTo = assignedTo;
    if (status === 'Resolved' || status === 'Closed') {
      updateData.resolvedAt = new Date();
    }

    await query.update(updateData);

    // Send email notification to user
    try {
      const emailData = {
        userName: query.user.name,
        queryTitle: query.title,
        queryId: query.id,
        adminResponse: adminResponse,
        status: updateData.status,
        dashboardUrl: `${process.env.FRONTEND_URL || 'http://localhost:3000'}/queries/${query.id}`
      };

      // Only send email if user has a real email address
      if (query.user.email && query.user.email.trim() !== '') {
      await emailService.sendAppointmentEmail(
<<<<<<< HEAD
          query.user.email,
=======
        query.user.email,
>>>>>>> 39ee2b92
        'query_response',
        emailData
      );
      } else {
        console.log(`Skipping email notification for user ${query.user.id} - no email address provided`);
      }
    } catch (emailError) {
      console.error('Error sending query response email:', emailError);
    }

    const updatedQuery = await Query.findByPk(id, {
      include: [
        {
          model: User,
          as: 'user',
          attributes: ['id', 'name', 'phone', 'role']
        },
        {
          model: User,
          as: 'admin',
          attributes: ['id', 'name']
        },
        {
          model: User,
          as: 'assignedUser',
          attributes: ['id', 'name'],
          required: false
        }
      ]
    });

    res.status(200).json({
      status: "success",
      code: 200,
      message: "Query response added successfully",
      data: updatedQuery
    });
  } catch (error) {
    res.status(500).json({
      status: "error",
      code: 500,
      message: "Internal Server Error",
      error: error.message,
      data: null
    });
  }
};

// Admin: Update query status
exports.updateQueryStatus = async (req, res) => {
  try {
    const { id } = req.params;
    const { status, assignedTo } = req.body;

    if (!status) {
      return res.status(400).json({
        status: "error",
        code: 400,
        message: "Status is required",
        data: null
      });
    }

    const query = await Query.findByPk(id);

    if (!query) {
      return res.status(404).json({
        status: "error",
        code: 404,
        message: "Query not found",
        data: null
      });
    }

    const updateData = { status };
    if (assignedTo) updateData.assignedTo = assignedTo;
    if (status === 'Resolved' || status === 'Closed') {
      updateData.resolvedAt = new Date();
    }

    await query.update(updateData);

    res.status(200).json({
      status: "success",
      code: 200,
      message: "Query status updated successfully",
      data: { status: query.status, assignedTo: query.assignedTo }
    });
  } catch (error) {
    res.status(500).json({
      status: "error",
      code: 500,
      message: "Internal Server Error",
      error: error.message,
      data: null
    });
  }
};

// Admin: Delete query
exports.deleteQueryAdmin = async (req, res) => {
  try {
    const { id } = req.params;

    const query = await Query.findByPk(id);

    if (!query) {
      return res.status(404).json({
        status: "error",
        code: 404,
        message: "Query not found",
        data: null
      });
    }

    await query.destroy();

    res.status(200).json({
      status: "success",
      code: 200,
      message: "Query deleted successfully",
      data: null
    });
  } catch (error) {
    res.status(500).json({
      status: "error",
      code: 500,
      message: "Internal Server Error",
      error: error.message,
      data: null
    });
  }
};

// User: Rate resolved query
exports.rateQuery = async (req, res) => {
  try {
    const { id } = req.params;
    const userId = req.user.id;
    const { rating, feedback } = req.body;

    if (!rating || rating < 1 || rating > 5) {
      return res.status(400).json({
        status: "error",
        code: 400,
        message: "Rating must be between 1 and 5",
        data: null
      });
    }

    const query = await Query.findOne({
      where: { id, userId, status: 'Resolved' }
    });

    if (!query) {
      return res.status(404).json({
        status: "error",
        code: 404,
        message: "Query not found or not resolved yet",
        data: null
      });
    }

    await query.update({ rating, feedback });

    res.status(200).json({
      status: "success",
      code: 200,
      message: "Query rated successfully",
      data: { rating, feedback }
    });
  } catch (error) {
    res.status(500).json({
      status: "error",
      code: 500,
      message: "Internal Server Error",
      error: error.message,
      data: null
    });
  }
};

// Get public queries (FAQ-like)
exports.getPublicQueries = async (req, res) => {
  try {
    let { page = 1, limit = 10, category, search = '' } = req.query;

    page = parseInt(page);
    limit = parseInt(limit);
    const offset = (page - 1) * limit;

    const where = {
      isPublic: true,
      status: 'Resolved'
    };

    if (category) {
      where.category = category;
    }

    if (search) {
      where[Op.or] = [
        { title: { [Op.iLike]: `%${search}%` } },
        { description: { [Op.iLike]: `%${search}%` } },
        { adminResponse: { [Op.iLike]: `%${search}%` } }
      ];
    }

    const { count, rows: queries } = await Query.findAndCountAll({
      where,
      attributes: ['id', 'title', 'description', 'category', 'adminResponse', 'createdAt', 'rating'],
      order: [['createdAt', 'DESC']],
      limit,
      offset
    });

    res.status(200).json({
      status: "success",
      code: 200,
      message: "Public queries retrieved successfully",
      data: queries,
      pagination: {
        total: count,
        page,
        limit,
        totalPages: Math.ceil(count / limit)
      }
    });
  } catch (error) {
    res.status(500).json({
      status: "error",
      code: 500,
      message: "Internal Server Error",
      error: error.message,
      data: null
    });
  }
};<|MERGE_RESOLUTION|>--- conflicted
+++ resolved
@@ -540,11 +540,7 @@
       // Only send email if user has a real email address
       if (query.user.email && query.user.email.trim() !== '') {
       await emailService.sendAppointmentEmail(
-<<<<<<< HEAD
           query.user.email,
-=======
-        query.user.email,
->>>>>>> 39ee2b92
         'query_response',
         emailData
       );

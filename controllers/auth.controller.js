--- conflicted
+++ resolved
@@ -650,13 +650,8 @@
 
     // Send OTP via SMS
     try {
-<<<<<<< HEAD
-      await sendSMSViaGatewayHub(formattedPhone, SMS_TEMPLATE.OTP_MESSAGE(otp), otp);
+      await sendSMSViaGatewayHub(`+91${formattedPhone}`, SMS_TEMPLATE.OTP_MESSAGE(otp), otp);
       
-=======
-      await sendSMSViaGatewayHub(`+91${formattedPhone}`, SMS_TEMPLATE.OTP_MESSAGE(otp), otp);
-
->>>>>>> 2976bcfc
       return res.status(200).json({
         success: true,
         message: 'Reset OTP sent successfully'
@@ -822,13 +817,8 @@
 
     // Send OTP via SMS
     try {
-<<<<<<< HEAD
-      await sendSMSViaGatewayHub(formattedPhone, SMS_TEMPLATE.OTP_MESSAGE(otp), otp);
+      await sendSMSViaGatewayHub(`+91${formattedPhone}`, SMS_TEMPLATE.OTP_MESSAGE(otp), otp);
       
-=======
-      await sendSMSViaGatewayHub(`+91${formattedPhone}`, SMS_TEMPLATE.OTP_MESSAGE(otp), otp);
-
->>>>>>> 2976bcfc
       return res.status(200).json({
         success: true,
         message: 'Login OTP sent successfully'

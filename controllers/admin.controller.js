const Doctor = require("../models/doctor.model");
const User = require("../models/user.model");
const Appointment = require("../models/appoinment.model");
const Patient = require("../models/patient.model");
const { Op } = require('sequelize');
const { emailService } = require('../services/email.services');
const { Client, Storage } = require('appwrite');
const { v4: uuidv4 } = require('uuid');
const axios = require('axios');
const FormData = require('form-data');

// Configure Appwrite
const client = new Client();
client
  .setEndpoint(process.env.APPWRITE_ENDPOINT)
  .setProject(process.env.APPWRITE_PROJECT_ID);

const storage = new Storage(client);
const bucketId = process.env.APPWRITE_BUCKET_ID;

// Helper function to upload image to Appwrite
const uploadImage = async (file) => {
  try {
    const fileId = uuidv4();

    const formData = new FormData();
    formData.append('fileId', fileId);
    formData.append('file', file.buffer, {
      filename: file.originalname,
      contentType: file.mimetype
    });

    const response = await axios.post(
      `${process.env.APPWRITE_ENDPOINT}/storage/buckets/${bucketId}/files`,
      formData,
      {
        headers: {
          ...formData.getHeaders(),
          'X-Appwrite-Project': process.env.APPWRITE_PROJECT_ID,
          'X-Appwrite-Key': process.env.APPWRITE_API_KEY
        }
      }
    );

    const uploadedFile = response.data;
    return `${process.env.APPWRITE_ENDPOINT}/storage/buckets/${bucketId}/files/${uploadedFile.$id}/view?project=${process.env.APPWRITE_PROJECT_ID}`;
  } catch (error) {
    console.error('Error uploading image via API:', error.response ? error.response.data : error.message);
    throw new Error('Image upload failed');
  }
};

exports.listPendingDoctors = async (req, res) => {
  try {
    // Pagination
    let { page = 1, limit = 10, search = '', sortBy = 'createdAt', sortOrder = 'DESC' } = req.query;
    page = parseInt(page);
    limit = parseInt(limit);
    const offset = (page - 1) * limit;

    // Searching (by doctor name, phone, or clinic name)
    const userWhere = {};
    const doctorWhere = { isApproved: false };

    if (search) {
      userWhere[Op.or] = [
        { name: { [Op.iLike]: `%${search}%` } },
        { phone: { [Op.iLike]: `%${search}%` } }
      ];
      doctorWhere[Op.or] = [
        { clinicName: { [Op.iLike]: `%${search}%` } },
        { specialty: { [Op.iLike]: `%${search}%` } },
        { degree: { [Op.iLike]: `%${search}%` } }
      ];
    }

    // Sorting - Always ensure DESC order for recent first
    let order = [];
    if (sortBy === 'name' || sortBy === 'phone' || sortBy === 'createdAt') {
      // For name and phone, if ASC is requested, still add createdAt DESC as secondary sort
      if (sortOrder.toUpperCase() === 'ASC' && (sortBy === 'name' || sortBy === 'phone')) {
        order.push([{ model: User, as: 'User' }, sortBy, 'ASC'], ['createdAt', 'DESC']);
      } else {
        order.push([{ model: User, as: 'User' }, sortBy, sortOrder.toUpperCase()]);
      }
    } else if (sortBy === 'clinicName' || sortBy === 'specialty' || sortBy === 'degree' || sortBy === 'yearsOfExperience') {
      // For clinic fields, if ASC is requested, still add createdAt DESC as secondary sort
      if (sortOrder.toUpperCase() === 'ASC') {
        order.push([sortBy, 'ASC'], ['createdAt', 'DESC']);
      } else {
        order.push([sortBy, sortOrder.toUpperCase()]);
      }
    } else {
      order.push(['createdAt', 'DESC']);
    }

    // Count total for pagination
    const { count, rows: doctors } = await Doctor.findAndCountAll({
      where: doctorWhere,
      include: [
        {
          model: User,
          as: 'User',
          attributes: ["name", "phone", "createdAt"],
          where: Object.keys(userWhere).length ? userWhere : undefined,
        },
      ],
      order,
      limit,
      offset,
    });

    res.status(200).json({
      status: "success",
      code: 200,
      message: "Pending doctors retrieved successfully",
      data: doctors,
      pagination: {
        total: count,
        page,
        limit,
        totalPages: Math.ceil(count / limit)
      }
    });
  } catch (error) {
    res.status(500).json({
      status: "error",
      code: 500,
      message: "Internal Server Error",
      error: error.message,
      data: null
    });
  }
};

exports.listApprovedDoctors = async (req, res) => {
  try {
    // Pagination
    let { page = 1, limit = 10, search = '', sortBy = 'createdAt', sortOrder = 'DESC' } = req.query;
    page = parseInt(page);
    limit = parseInt(limit);
    const offset = (page - 1) * limit;

    // Searching (by doctor name, phone, or clinic name)
    const userWhere = {};
    const doctorWhere = { isApproved: true };

    if (search) {
      userWhere[Op.or] = [
        { name: { [Op.iLike]: `%${search}%` } },
        { phone: { [Op.iLike]: `%${search}%` } }
      ];
      doctorWhere[Op.or] = [
        { clinicName: { [Op.iLike]: `%${search}%` } },
        { specialty: { [Op.iLike]: `%${search}%` } },
        { degree: { [Op.iLike]: `%${search}%` } }
      ];
    }

    // Sorting - Always ensure DESC order for recent first
    let order = [];
    if (sortBy === 'name' || sortBy === 'phone' || sortBy === 'createdAt') {
      // For name and phone, if ASC is requested, still add createdAt DESC as secondary sort
      if (sortOrder.toUpperCase() === 'ASC' && (sortBy === 'name' || sortBy === 'phone')) {
        order.push([{ model: User, as: 'User' }, sortBy, 'ASC'], ['createdAt', 'DESC']);
      } else {
        order.push([{ model: User, as: 'User' }, sortBy, sortOrder.toUpperCase()]);
      }
    } else if (sortBy === 'clinicName' || sortBy === 'specialty' || sortBy === 'degree' || sortBy === 'yearsOfExperience') {
      // For clinic fields, if ASC is requested, still add createdAt DESC as secondary sort
      if (sortOrder.toUpperCase() === 'ASC') {
        order.push([sortBy, 'ASC'], ['createdAt', 'DESC']);
      } else {
        order.push([sortBy, sortOrder.toUpperCase()]);
      }
    } else {
      order.push(['createdAt', 'DESC']);
    }

    // Count total for pagination
    const { count, rows: doctors } = await Doctor.findAndCountAll({
      where: doctorWhere,
      include: [
        {
          model: User,
          as: 'User',
          attributes: ["name", "phone", "createdAt"],
          where: Object.keys(userWhere).length ? userWhere : undefined,
        },
      ],
      order,
      limit,
      offset,
    });

    res.status(200).json({
      status: "success",
      code: 200,
      message: "Approved doctors retrieved successfully",
      data: doctors,
      pagination: {
        total: count,
        page,
        limit,
        totalPages: Math.ceil(count / limit)
      }
    });
  } catch (error) {
    res.status(500).json({
      status: "error",
      code: 500,
      message: "Internal Server Error",
      error: error.message,
      data: null
    });
  }
};

exports.listAllDoctors = async (req, res) => {
  try {
    // Pagination
    let { page = 1, limit = 10, search = '', sortBy = 'createdAt', sortOrder = 'DESC' } = req.query;
    page = parseInt(page);
    limit = parseInt(limit);
    const offset = (page - 1) * limit;

    // Searching (by doctor name, phone, clinic name, specialty, degree, city, state)
    const userWhere = {};
    const doctorWhere = {};

    if (search) {
      userWhere[Op.or] = [
        { name: { [Op.iLike]: `%${search}%` } },
        { phone: { [Op.iLike]: `%${search}%` } }
      ];
      doctorWhere[Op.or] = [
        { clinicName: { [Op.iLike]: `%${search}%` } },
        { specialty: { [Op.iLike]: `%${search}%` } },
        { degree: { [Op.iLike]: `%${search}%` } },
        { city: { [Op.iLike]: `%${search}%` } },
        { state: { [Op.iLike]: `%${search}%` } },
        { registrationNumber: { [Op.iLike]: `%${search}%` } }
      ];
    }

    // Sorting - Always ensure DESC order for recent first
    let order = [];
    if (sortBy === 'name' || sortBy === 'phone' || sortBy === 'createdAt') {
      // For name and phone, if ASC is requested, still add createdAt DESC as secondary sort
      if (sortOrder.toUpperCase() === 'ASC' && (sortBy === 'name' || sortBy === 'phone')) {
        order.push([{ model: User, as: 'User' }, sortBy, 'ASC'], ['createdAt', 'DESC']);
      } else {
        order.push([{ model: User, as: 'User' }, sortBy, sortOrder.toUpperCase()]);
      }
    } else if (sortBy === 'clinicName' || sortBy === 'specialty' || sortBy === 'degree' ||
      sortBy === 'yearsOfExperience' || sortBy === 'city' || sortBy === 'state' ||
      sortBy === 'isApproved' || sortBy === 'is_active') {
      // For clinic fields, if ASC is requested, still add createdAt DESC as secondary sort
      if (sortOrder.toUpperCase() === 'ASC') {
        order.push([sortBy, 'ASC'], ['createdAt', 'DESC']);
      } else {
        order.push([sortBy, sortOrder.toUpperCase()]);
      }
    } else {
      order.push(['createdAt', 'DESC']);
    }

    // Count total for pagination
    const { count, rows: doctors } = await Doctor.findAndCountAll({
      where: Object.keys(doctorWhere).length ? doctorWhere : undefined,
      include: [
        {
          model: User,
          as: 'User',
          attributes: ["name", "phone", "createdAt"],
          where: Object.keys(userWhere).length ? userWhere : undefined,
        },
      ],
      order,
      limit,
      offset,
    });

    res.status(200).json({
      status: "success",
      code: 200,
      message: "Doctors retrieved successfully",
      data: doctors,
      pagination: {
        total: count,
        page,
        limit,
        totalPages: Math.ceil(count / limit)
      }
    });
  } catch (error) {
    res.status(500).json({
      status: "error",
      code: 500,
      message: "Internal Server Error",
      error: error.message,
      data: null
    });
  }
};

exports.toggleDoctorApproval = async (req, res) => {
  try {
    const doctor = await Doctor.findOne({
      where: { id: req.params.id },
      include: [
        {
          model: User,
          as: 'User',
          attributes: ["name"],
        },
      ],
    });

    if (!doctor) {
      return res.status(404).json({
        status: "error",
        statusCode: 404,
        message: "Doctor not found",
      });
    }

    doctor.isApproved = !doctor.isApproved;
    await doctor.save();

    // Send email notification to doctor
    try {
      const emailData = {
        doctorName: doctor.User.name,
        platformName: process.env.APP_NAME || 'Healthcare Platform',
        dashboardUrl: `${process.env.FRONTEND_URL || 'http://localhost:3000'}/doctor/dashboard`,
        approvalReason: req.body.approvalReason || 'Administrative review',
        approvalDate: new Date().toLocaleDateString()
      };

      const templateType = doctor.isApproved ? 'doctor_approved' : 'doctor_disapproved';

      const emailResult = await emailService.sendAppointmentEmail(
        doctor.email,
        templateType,
        emailData
      );

      if (emailResult.success) {
        console.log(`Approval status email sent successfully to Dr. ${doctor.User.name}`);
      } else {
        console.error('Failed to send approval status email:', emailResult.error);
      }
    } catch (emailError) {
      console.error('Error sending approval status email:', emailError);
      // Don't fail the request if email fails
    }

    res.status(200).json({
      status: "success",
      code: 200,
      message: `Doctor ${doctor.isApproved ? "approved" : "disapproved"
        } successfully`,
      isApproved: doctor.isApproved,
    });
  } catch (error) {
    res.status(500).json({
      status: "error",
      statusCode: 500,
      message: "Internal Server Error",
      error: error.message,
    });
  }
};

exports.getDoctorDetails = async (req, res) => {
  try {
    const doctor = await Doctor.findByPk(req.params.id, {
      include: [
        {
          model: User,
          as: 'User',
          attributes: ["name", "phone", "createdAt"],
        },
      ],
    });
    if (!doctor) {
      return res.status(404).json({
        status: "error",
        statusCode: 404,
        message: "Doctor not found",
      });
    }
    res.status(200).json({
      status: "success",
      code: 200,
      message: "Doctor details retrieved successfully",
      data: doctor,
    });
  } catch (error) {
    res.status(500).json({
      status: "error",
      statusCode: 500,
      message: "Internal Server Error",
      error: error.message,
    });
  }
};

exports.toggleDoctorStatus = async (req, res) => {
  try {
    const { id } = req.params;

    const doctor = await Doctor.findOne({
      where: { id },
      include: [
        {
          model: User,
          as: 'User',
          attributes: ["name"],
        },
      ],
    });

    if (!doctor) {
      return res.status(404).json({
        status: "error",
        code: 404,
        message: "Doctor not found",
        data: null,
      });
    }

    // Toggle the is_active status
    const newStatus = !doctor.is_active;
    await doctor.update({ is_active: newStatus });

    // Send email notification to doctor
    try {
      const emailData = {
        doctorName: doctor.User.name,
        platformName: process.env.APP_NAME || 'Healthcare Platform',
        dashboardUrl: `${process.env.FRONTEND_URL || 'http://localhost:3000'}/doctor/dashboard`,
        supportUrl: `${process.env.FRONTEND_URL || 'http://localhost:3000'}/support`,
        suspensionReason: req.body.suspensionReason || 'Administrative review',
        suspensionDate: new Date().toLocaleDateString(),
        reviewDate: req.body.reviewDate || null
      };

      const templateType = newStatus ? 'doctor_activated' : 'doctor_suspended';

      const emailResult = await emailService.sendAppointmentEmail(
        doctor.email,
        templateType,
        emailData
      );

      if (emailResult.success) {
        console.log(`Status change email sent successfully to Dr. ${doctor.User.name}`);
      } else {
        console.error('Failed to send status change email:', emailResult.error);
      }
    } catch (emailError) {
      console.error('Error sending status change email:', emailError);
      // Don't fail the request if email fails
    }

    res.json({
      status: "success",
      code: 200,
      message: `Doctor ${newStatus ? "activated" : "deactivated"} successfully`,
      data: {
        is_active: newStatus,
      },
    });
  } catch (error) {
    res.status(500).json({
      status: "error",
      code: 500,
      message: error.message,
      data: null,
    });
  }
};

exports.createOrUpdateUser = async (req, res) => {
  try {
    const { id } = req.params;
    const { name, phone, password, gender, role = 'user', fcmToken, notificationEnabled, email } = req.body;

    // Validation
    if (!name || !phone || !gender) {
      return res.status(400).json({
        status: "error",
        code: 400,
        message: "Name, phone, and gender are required",
        data: null
      });
    }

    // For new users with 'user' role, email is required
    if (!id && role === 'user' && !email) {
      return res.status(400).json({
        status: "error",
        code: 400,
        message: "Email is required for new user accounts",
        data: null
      });
    }

    if (id) {
      // Update existing user
      const user = await User.findByPk(id);
      if (!user) {
        return res.status(404).json({
          status: "error",
          code: 404,
          message: "User not found",
          data: null
        });
      }

      // Check if phone is being changed and if it already exists
      if (phone !== user.phone) {
        const phoneExists = await User.findOne({ where: { phone } });
        if (phoneExists) {
          return res.status(400).json({
            status: "error",
            code: 400,
            message: "Phone number already exists",
            data: null
          });
        }
      }

      // Update user data
      const updateData = { name, phone, gender, role };
      if (password) updateData.password = password;
      if (fcmToken !== undefined) updateData.fcmToken = fcmToken;
      if (notificationEnabled !== undefined) updateData.notificationEnabled = notificationEnabled;

      await user.update(updateData);

      res.status(200).json({
        status: "success",
        code: 200,
        message: "User updated successfully",
        data: {
          id: user.id,
          name: user.name,
          phone: user.phone,
          role: user.role,
          gender: user.gender,
          notificationEnabled: user.notificationEnabled
        }
      });
    } else {
      // Create new user
      if (!password) {
        return res.status(400).json({
          status: "error",
          code: 400,
          message: "Password is required for new user",
          data: null
        });
      }

      // Check if phone already exists
      const phoneExists = await User.findOne({ where: { phone } });
      if (phoneExists) {
        return res.status(400).json({
          status: "error",
          code: 400,
          message: "Phone number already exists",
          data: null
        });
      }

      const user = await User.create({
        name,
        phone,
        password,
        gender,
        role,
        fcmToken,
        notificationEnabled
      });

      // If user role is 'user', automatically create a patient record
      if (role === 'user') {
        try {
          const Patient = require('../models/patient.model');
          await Patient.create({
            userId: user.id,
<<<<<<< HEAD
            email: null, // No dummy email - user will add real email later
=======
            email: email,
>>>>>>> 39ee2b92
            dateOfBirth: null, // Will be updated later
            languagePreference: 'English',
            isActive: true
          });
          console.log(`Patient record created for user ${user.id}`);
        } catch (patientError) {
          console.error('Error creating patient record:', patientError);
          // Don't fail the user creation if patient creation fails
        }
      }

      // If user role is 'admin', automatically create admin settings
      if (role === 'admin') {
        try {
          const AdminSetting = require('../models/adminSetting.model');
          await AdminSetting.create({
            userId: user.id,
            virtualAppointmentStartTime: '09:00:00',
            virtualAppointmentEndTime: '18:00:00',
            alertEmails: null,
            isActive: true
          });
          console.log(`Admin settings created for user ${user.id}`);
        } catch (adminSettingError) {
          console.error('Error creating admin settings:', adminSettingError);
          // Don't fail the user creation if admin settings creation fails
        }
      }

      res.status(201).json({
        status: "success",
        code: 201,
        message: "User created successfully",
        data: {
          id: user.id,
          name: user.name,
          phone: user.phone,
          role: user.role,
          gender: user.gender,
          notificationEnabled: user.notificationEnabled
        }
      });
    }
  } catch (error) {
    res.status(500).json({
      status: "error",
      code: 500,
      message: "Internal Server Error",
      error: error.message,
      data: null
    });
  }
};

exports.createOrUpdateDoctor = async (req, res) => {
  try {
    const { id } = req.params;
    const {
      // User data
      name, phone, password, gender,
      // Doctor data
      degree, registrationNumber, clinicName,
      yearsOfExperience, specialty, clinicContactNumber, email, address,
      country, state, city, locationPin, startTime, endTime, is_active
    } = req.body;

    // Handle file uploads
    let doctorPhotoUrl = null;
    if (req.files && req.files.doctorPhoto && req.files.doctorPhoto[0]) {
      try {
        doctorPhotoUrl = await uploadImage(req.files.doctorPhoto[0]);
      } catch (uploadError) {
        return res.status(400).json({
          status: "error",
          code: 400,
          message: "Failed to upload doctor photo",
          error: uploadError.message,
          data: null
        });
      }
    }

    // Handle multiple clinic photos upload if provided
    let clinicPhotosUrls = [];
    if (req.files && req.files.clinicPhotos && req.files.clinicPhotos.length > 0) {
      try {
        for (const file of req.files.clinicPhotos) {
          const photoUrl = await uploadImage(file);
          clinicPhotosUrls.push(photoUrl);
        }
      } catch (uploadError) {
        return res.status(400).json({
          status: "error",
          code: 400,
          message: "Failed to upload clinic photos",
          error: uploadError.message,
          data: null
        });
      }
    }

    // Validation for required fields
    if (!name || !phone || !gender || !degree || !registrationNumber ||
      !clinicName || !yearsOfExperience || !clinicContactNumber ||
      !email || !address || !country || !state || !city || !locationPin) {
      return res.status(400).json({
        status: "error",
        code: 400,
        message: "All required fields must be provided",
        data: null
      });
    }

    if (id) {
      // Update existing doctor
      const doctor = await Doctor.findByPk(id, {
        include: [{ model: User, as: 'User', attributes: ['id', 'name', 'phone', 'gender'] }]
      });

      if (!doctor) {
        return res.status(404).json({
          status: "error",
          code: 404,
          message: "Doctor not found",
          data: null
        });
      }

      // Check if phone is being changed and if it already exists
      if (phone !== doctor.User.phone) {
        const phoneExists = await User.findOne({ where: { phone } });
        if (phoneExists) {
          return res.status(400).json({
            status: "error",
            code: 400,
            message: "Phone number already exists",
            data: null
          });
        }
      }

      // Check if registration number is being changed and if it already exists
      if (registrationNumber !== doctor.registrationNumber) {
        const regExists = await Doctor.findOne({ where: { registrationNumber } });
        if (regExists) {
          return res.status(400).json({
            status: "error",
            code: 400,
            message: "Registration number already exists",
            data: null
          });
        }
      }

      // Update user data
      const userUpdateData = { name, phone, gender, role: 'doctor' };
      if (password) userUpdateData.password = password;
      await doctor.User.update(userUpdateData);

      // Update doctor data
      const doctorUpdateData = {
        degree, registrationNumber, clinicName,
        yearsOfExperience, specialty, clinicContactNumber, email, address,
        country, state, city, locationPin, startTime, endTime
      };

      // Add photo URLs if uploaded
      if (doctorPhotoUrl) {
        doctorUpdateData.doctorPhoto = doctorPhotoUrl;
      }

      if (clinicPhotosUrls.length > 0) {
        doctorUpdateData.clinicPhotos = clinicPhotosUrls;
      }

      if (is_active !== undefined) doctorUpdateData.is_active = is_active;

      await doctor.update(doctorUpdateData);

      // Fetch updated doctor with user data
      const updatedDoctor = await Doctor.findByPk(id, {
        include: [{ model: User, as: 'User', attributes: ['id', 'name', 'phone', 'gender', 'role'] }]
      });

      res.status(200).json({
        status: "success",
        code: 200,
        message: "Doctor updated successfully",
        data: updatedDoctor
      });
    } else {
      // Create new doctor
      if (!password) {
        return res.status(400).json({
          status: "error",
          code: 400,
          message: "Password is required for new doctor",
          data: null
        });
      }

      // Check if phone already exists
      const phoneExists = await User.findOne({ where: { phone } });
      if (phoneExists) {
        return res.status(400).json({
          status: "error",
          code: 400,
          message: "Phone number already exists",
          data: null
        });
      }

      // Check if registration number already exists
      const regExists = await Doctor.findOne({ where: { registrationNumber } });
      if (regExists) {
        return res.status(400).json({
          status: "error",
          code: 400,
          message: "Registration number already exists",
          data: null
        });
      }

      // Create user first
      const user = await User.create({
        name,
        phone,
        password,
        gender,
        role: 'doctor'
      });

      // Create doctor profile
      const doctorData = {
        userId: user.id,
        degree,
        registrationNumber,
        clinicName,
        yearsOfExperience,
        specialty,
        clinicContactNumber,
        email,
        address,
        country,
        state,
        city,
        locationPin,
        startTime,
        endTime,
        is_active: is_active !== undefined ? is_active : true,
        isApproved: false // Default to false, admin can approve later
      };

      // Add photo URLs if uploaded
      if (doctorPhotoUrl) {
        doctorData.doctorPhoto = doctorPhotoUrl;
      }

      if (clinicPhotosUrls.length > 0) {
        doctorData.clinicPhotos = clinicPhotosUrls;
      }

      const doctor = await Doctor.create(doctorData);

      // Fetch created doctor with user data
      const createdDoctor = await Doctor.findByPk(doctor.id, {
        include: [{ model: User, as: 'User', attributes: ['id', 'name', 'phone', 'gender', 'role'] }]
      });

      res.status(201).json({
        status: "success",
        code: 201,
        message: "Doctor created successfully",
        data: createdDoctor
      });
    }
  } catch (error) {
    res.status(500).json({
      status: "error",
      code: 500,
      message: "Internal Server Error",
      error: error.message,
      data: null
    });
  }
};


exports.listAllUsers = async (req, res) => {
  try {
    // Pagination
    let { page = 1, limit = 10, search = '', sortBy = 'createdAt', sortOrder = 'DESC', isActive } = req.query;
    page = parseInt(page);
    limit = parseInt(limit);
    const offset = (page - 1) * limit;

    // Searching (by user name, phone, gender)
    const where = { role: 'user' };

    if (search) {
      where[Op.or] = [
        { name: { [Op.iLike]: `%${search}%` } },
        { phone: { [Op.iLike]: `%${search}%` } },
        { gender: { [Op.iLike]: `%${search}%` } }
      ];
    }

    // Sorting - Always ensure DESC order for recent first
    let order = [];
    if (sortBy === 'name' || sortBy === 'phone' || sortBy === 'gender' || sortBy === 'createdAt') {
      // For name, phone, and gender, if ASC is requested, still add createdAt DESC as secondary sort
      if (sortOrder.toUpperCase() === 'ASC') {
        order.push([sortBy, 'ASC'], ['createdAt', 'DESC']);
      } else {
        order.push([sortBy, sortOrder.toUpperCase()]);
      }
    } else {
      order.push(['createdAt', 'DESC']);
    }

    // Build patient where condition for isActive filter
    let patientWhere = {};
    if (isActive !== undefined) {
      patientWhere.isActive = isActive === 'true';
    }

    // Count total for pagination
    const { count, rows: users } = await User.findAndCountAll({
      where,
      attributes: ["id", "name", "phone", "gender", "createdAt", "notificationEnabled"],
      include: [
        {
          model: Patient,
          as: 'Patient',
          attributes: ['id', 'isActive', 'email', 'languagePreference'],
          where: Object.keys(patientWhere).length ? patientWhere : undefined,
          required: false // LEFT JOIN to include users without patient records
        }
      ],
      order,
      limit,
      offset,
    });

    // Format response to include patient information
    const formattedUsers = users.map(user => ({
      id: user.id,
      name: user.name,
      phone: user.phone,
      gender: user.gender,
      createdAt: user.createdAt,
      notificationEnabled: user.notificationEnabled,
      patient: user.Patient ? {
        id: user.Patient.id,
        isActive: user.Patient.isActive,
        email: user.Patient.email,
        languagePreference: user.Patient.languagePreference
      } : null
    }));

    res.status(200).json({
      status: "success",
      code: 200,
      message: "Users retrieved successfully",
      data: formattedUsers,
      pagination: {
        total: count,
        page,
        limit,
        totalPages: Math.ceil(count / limit)
      }
    });
  } catch (error) {
    res.status(500).json({
      status: "error",
      code: 500,
      message: "Internal Server Error",
      error: error.message,
      data: null
    });
  }
};

exports.getDoctorAppointments = async (req, res) => {
  try {
    const { doctorId } = req.params;
    const { status, fromDate, toDate, page = 1, limit = 10, search = '', sortBy = 'appointmentDateTime', sortOrder = 'DESC' } = req.query;

    // Validate doctorId
    if (!doctorId) {
      return res.status(400).json({
        status: "error",
        code: 400,
        message: "Doctor ID is required",
        data: null
      });
    }

    // Check if doctor exists
    const doctor = await Doctor.findByPk(doctorId, {
      include: [{ model: User, as: 'User', attributes: ['id', 'name', 'phone'] }]
    });

    if (!doctor) {
      return res.status(404).json({
        status: "error",
        code: 404,
        message: "Doctor not found",
        data: null
      });
    }

    // Pagination
    const pageNum = parseInt(page);
    const limitNum = parseInt(limit);
    const offset = (pageNum - 1) * limitNum;

    // Build where condition
    const where = { doctorId: parseInt(doctorId) };

    if (status) {
      where.status = status;
    }

    if (fromDate || toDate) {
      where.appointmentDateTime = {};
      if (fromDate) where.appointmentDateTime[Op.gte] = new Date(fromDate);
      if (toDate) where.appointmentDateTime[Op.lte] = new Date(`${toDate}T23:59:59.999Z`);
    }

    // Search functionality
    let userWhere = {};
    if (search) {
      userWhere[Op.or] = [
        { name: { [Op.iLike]: `%${search}%` } },
        { phone: { [Op.iLike]: `%${search}%` } }
      ];
    }

    // Sorting
    let order = [];
    if (sortBy === 'appointmentDateTime' || sortBy === 'status' || sortBy === 'type' || sortBy === 'createdAt') {
      if (sortOrder.toUpperCase() === 'ASC') {
        order.push([sortBy, 'ASC'], ['appointmentDateTime', 'DESC']);
      } else {
        order.push([sortBy, sortOrder.toUpperCase()]);
      }
    } else {
      order.push(['appointmentDateTime', 'DESC']);
    }

    // Get appointments with pagination
    const { count, rows: appointments } = await Appointment.findAndCountAll({
      where,
      include: [
        {
          model: User,
          as: 'patient',
          attributes: ['id', 'name', 'phone'],
          where: Object.keys(userWhere).length ? userWhere : undefined,
        }
      ],
      order,
      limit: limitNum,
      offset,
    });

    // Format response data
    const formattedAppointments = appointments.map(appointment => ({
      id: appointment.id,
      appointmentDateTime: appointment.appointmentDateTime,
      type: appointment.type,
      status: appointment.status,
      notes: appointment.notes,
      consultationNotes: appointment.consultationNotes,
      prescription: appointment.prescription,
      cancelReason: appointment.cancelReason,
      rejectionReason: appointment.rejectionReason,
      rescheduleReason: appointment.rescheduleReason,
      bookingDate: appointment.bookingDate,
      confirmedAt: appointment.confirmedAt,
      completedAt: appointment.completedAt,
      canceledAt: appointment.canceledAt,
      rejectedAt: appointment.rejectedAt,
      patient: appointment.patient,
      doctor: {
        id: doctor.id,
        name: doctor.User.name,
        phone: doctor.User.phone,
        specialty: doctor.specialty,
        clinicName: doctor.clinicName
      },
      createdAt: appointment.createdAt,
      updatedAt: appointment.updatedAt
    }));

    res.status(200).json({
      status: "success",
      code: 200,
      message: "Doctor appointments retrieved successfully",
      data: {
        appointments: formattedAppointments,
        doctor: {
          id: doctor.id,
          name: doctor.User.name,
          phone: doctor.User.phone,
          specialty: doctor.specialty,
          clinicName: doctor.clinicName
        }
      },
      pagination: {
        total: count,
        page: pageNum,
        limit: limitNum,
        totalPages: Math.ceil(count / limitNum)
      }
    });
  } catch (error) {
    console.error('Get Doctor Appointments Error:', error);
    res.status(500).json({
      status: "error",
      code: 500,
      message: "Internal Server Error",
      error: error.message,
      data: null
    });
  }
};

exports.togglePatientStatus = async (req, res) => {
  try {
    const { userId } = req.params;
    const { reason } = req.body;

    // Validate userId
    if (!userId) {
      return res.status(400).json({
        status: "error",
        code: 400,
        message: "User ID is required",
        data: null
      });
    }

    // Find user and patient
    const user = await User.findByPk(userId, {
      include: [
        {
          model: Patient,
          as: 'Patient',
          attributes: ['id', 'isActive', 'email']
        }
      ]
    });

    if (!user) {
      return res.status(404).json({
        status: "error",
        code: 404,
        message: "User not found",
        data: null
      });
    }

    if (!user.Patient) {
      return res.status(404).json({
        status: "error",
        code: 404,
        message: "Patient profile not found for this user",
        data: null
      });
    }

    // Toggle the isActive status
    const newStatus = !user.Patient.isActive;
    await user.Patient.update({ isActive: newStatus });

    // Send email notification to patient
    try {
      const emailData = {
        patientName: user.name,
        platformName: process.env.APP_NAME || 'Healthcare Platform',
        dashboardUrl: `${process.env.FRONTEND_URL || 'http://localhost:3000'}/patient/dashboard`,
        supportUrl: `${process.env.FRONTEND_URL || 'http://localhost:3000'}/support`,
        reason: reason || 'Administrative review',
        statusChangeDate: new Date().toLocaleDateString(),
        newStatus: newStatus ? 'activated' : 'suspended'
      };

      const templateType = newStatus ? 'patient_activated' : 'patient_suspended';

      if (user.Patient.email) {
        const emailResult = await emailService.sendAppointmentEmail(
          user.Patient.email,
          templateType,
          emailData
        );

        if (emailResult.success) {
          console.log(`Status change email sent successfully to ${user.name}`);
        } else {
          console.error('Failed to send status change email:', emailResult.error);
        }
      }
    } catch (emailError) {
      console.error('Error sending status change email:', emailError);
      // Don't fail the request if email fails
    }

    res.json({
      status: "success",
      code: 200,
      message: `Patient ${newStatus ? "activated" : "suspended"} successfully`,
      data: {
        userId: user.id,
        patientId: user.Patient.id,
        name: user.name,
        phone: user.phone,
        isActive: newStatus,
        reason: reason || null
      }
    });
  } catch (error) {
    console.error('Toggle Patient Status Error:', error);
    res.status(500).json({
      status: "error",
      code: 500,
      message: "Internal Server Error",
      error: error.message,
      data: null
    });
  }
};

exports.getPatientDetails = async (req, res) => {
  try {
    const { userId } = req.params;

    // Validate userId
    if (!userId) {
      return res.status(400).json({
        status: "error",
        code: 400,
        message: "User ID is required",
        data: null
      });
    }

    // Find user with patient details
    const user = await User.findByPk(userId, {
      include: [
        {
          model: Patient,
          as: 'Patient',
          attributes: ['id', 'isActive', 'email', 'dateOfBirth', 'languagePreference', 'profileImage']
        }
      ]
    });

    if (!user) {
      return res.status(404).json({
        status: "error",
        code: 404,
        message: "User not found",
        data: null
      });
    }

    if (!user.Patient) {
      return res.status(404).json({
        status: "error",
        code: 404,
        message: "Patient profile not found for this user",
        data: null
      });
    }

    // Format response
    const patientDetails = {
      user: {
        id: user.id,
        name: user.name,
        phone: user.phone,
        gender: user.gender,
        role: user.role,
        notificationEnabled: user.notificationEnabled,
        createdAt: user.createdAt,
        updatedAt: user.updatedAt
      },
      patient: {
        id: user.Patient.id,
        isActive: user.Patient.isActive,
        email: user.Patient.email,
        dateOfBirth: user.Patient.dateOfBirth,
        languagePreference: user.Patient.languagePreference,
        profileImage: user.Patient.profileImage,
        createdAt: user.Patient.createdAt,
        updatedAt: user.Patient.updatedAt
      }
    };

    res.status(200).json({
      status: "success",
      code: 200,
      message: "Patient details retrieved successfully",
      data: patientDetails
    });
  } catch (error) {
    console.error('Get Patient Details Error:', error);
    res.status(500).json({
      status: "error",
      code: 500,
      message: "Internal Server Error",
      error: error.message,
      data: null
    });
  }
};<|MERGE_RESOLUTION|>--- conflicted
+++ resolved
@@ -592,11 +592,7 @@
           const Patient = require('../models/patient.model');
           await Patient.create({
             userId: user.id,
-<<<<<<< HEAD
             email: null, // No dummy email - user will add real email later
-=======
-            email: email,
->>>>>>> 39ee2b92
             dateOfBirth: null, // Will be updated later
             languagePreference: 'English',
             isActive: true
